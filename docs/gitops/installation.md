--- conflicted
+++ resolved
@@ -31,10 +31,5 @@
       url: https://github.com/kluctl/kluctl.git
       subDir: install/controller
       ref:
-<<<<<<< HEAD
         tag: v2.27.0
 ```
-=======
-        tag: v2.26.0
-```
->>>>>>> c1ff1938
