--- conflicted
+++ resolved
@@ -25,12 +25,9 @@
 	"k8s.io/client-go/dynamic"
 	_ "k8s.io/client-go/plugin/pkg/client/auth"
 	"k8s.io/client-go/rest"
-<<<<<<< HEAD
-=======
 	"k8s.io/client-go/restmapper"
 	"sync"
 	"time"
->>>>>>> fbfbdc56
 )
 
 type K8sCluster struct {
